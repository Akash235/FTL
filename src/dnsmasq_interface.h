/* Pi-hole: A black hole for Internet advertisements
*  (c) 2017 Pi-hole, LLC (https://pi-hole.net)
*  Network-wide ad blocking via your own hardware.
*
*  FTL Engine
*  dnsmasq server interfacing routines
*
*  This file is copyright under the latest version of the EUPL.
*  Please see LICENSE file for your rights under this license. */
#ifndef DNSMASQ_INTERFACE_H
#define DNSMASQ_INTERFACE_H

<<<<<<< HEAD
// cacheinforecord
#include "api/dns.h"

=======
// Including stdbool.h here as it is required for defining the boolean prototype of FTL_new_query
#include <stdbool.h>

extern int socketfd, telnetfd4, telnetfd6;
>>>>>>> dc2c3c98
extern unsigned char* pihole_privacylevel;
enum { TCP, UDP };

#define FTL_new_query(flags, name, blockingreason, addr, types, id, type) _FTL_new_query(flags, name, blockingreason, addr, types, id, type, __FILE__, __LINE__)
bool _FTL_new_query(const unsigned int flags, const char *name, const char** blockingreason, const struct all_addr *addr, const char *types, const int id, const char type, const char* file, const int line);

#define FTL_forwarded(flags, name, addr, id) _FTL_forwarded(flags, name, addr, id, __FILE__, __LINE__)
void _FTL_forwarded(const unsigned int flags, const char *name, const struct all_addr *addr, const int id, const char* file, const int line);

#define FTL_reply(flags, name, addr, id) _FTL_reply(flags, name, addr, id, __FILE__, __LINE__)
void _FTL_reply(const unsigned short flags, const char *name, const struct all_addr *addr, const int id, const char* file, const int line);

#define FTL_cache(flags, name, addr, arg, id) _FTL_cache(flags, name, addr, arg, id, __FILE__, __LINE__)
void _FTL_cache(const unsigned int flags, const char *name, const struct all_addr *addr, const char * arg, const int id, const char* file, const int line);

#define FTL_dnssec(status, id) _FTL_dnssec(status, id, __FILE__, __LINE__)
void _FTL_dnssec(const int status, const int id, const char* file, const int line);

#define FTL_header_analysis(header4, rcode, id) _FTL_header_analysis(header4, rcode, id, __FILE__, __LINE__)
void _FTL_header_analysis(const unsigned char header4, const unsigned int rcode, const int id, const char* file, const int line);

#define FTL_forwarding_failed(server) _FTL_forwarding_failed(server, __FILE__, __LINE__)
void _FTL_forwarding_failed(const struct server *server, const char* file, const int line);

#define FTL_upstream_error(rcode, id) _FTL_upstream_error(rcode, id, __FILE__, __LINE__)
void _FTL_upstream_error(const unsigned int rcode, const int id, const char* file, const int line);

#define FTL_get_blocking_metadata(addrp, flags) _FTL_get_blocking_metadata(addrp, flags, __FILE__, __LINE__)
void _FTL_get_blocking_metadata(struct all_addr **addrp, unsigned int *flags, const char* file, const int line);

#define FTL_check_blocking(queryID, domainID, clientID, blockingreason) _FTL_check_blocking(queryID, domainID, clientID, blockingreason, __FILE__, __LINE__)

#define FTL_CNAME(domain, cpp, id) _FTL_CNAME(domain, cpp, id, __FILE__, __LINE__)
bool _FTL_CNAME(const char *domain, const struct crec *cpp, const int id, const char* file, const int line);

void FTL_dnsmasq_reload(void);
void FTL_fork_and_bind_sockets(struct passwd *ent_pw);
<<<<<<< HEAD
int FTL_database_import(int cache_size, struct crec **rhash, int hashsz);
void set_debug_dnsmasq_lines(char enabled);

void FTL_dnsmasq_log(const char *payload, const int length);
=======

void set_debug_dnsmasq_lines(char enabled);
>>>>>>> dc2c3c98
extern char debug_dnsmasq_lines;

#endif // DNSMASQ_INTERFACE_H<|MERGE_RESOLUTION|>--- conflicted
+++ resolved
@@ -10,16 +10,12 @@
 #ifndef DNSMASQ_INTERFACE_H
 #define DNSMASQ_INTERFACE_H
 
-<<<<<<< HEAD
 // cacheinforecord
 #include "api/dns.h"
-
-=======
 // Including stdbool.h here as it is required for defining the boolean prototype of FTL_new_query
 #include <stdbool.h>
 
 extern int socketfd, telnetfd4, telnetfd6;
->>>>>>> dc2c3c98
 extern unsigned char* pihole_privacylevel;
 enum { TCP, UDP };
 
@@ -57,15 +53,10 @@
 
 void FTL_dnsmasq_reload(void);
 void FTL_fork_and_bind_sockets(struct passwd *ent_pw);
-<<<<<<< HEAD
 int FTL_database_import(int cache_size, struct crec **rhash, int hashsz);
 void set_debug_dnsmasq_lines(char enabled);
 
 void FTL_dnsmasq_log(const char *payload, const int length);
-=======
-
-void set_debug_dnsmasq_lines(char enabled);
->>>>>>> dc2c3c98
 extern char debug_dnsmasq_lines;
 
 #endif // DNSMASQ_INTERFACE_H
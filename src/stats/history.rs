--- conflicted
+++ resolved
@@ -17,23 +17,14 @@
 
 /// Get the entire query history (as stored in FTL)
 #[get("/stats/history")]
-<<<<<<< HEAD
 pub fn history(_auth: User, ftl: State<FtlConnectionType>) -> util::Reply {
-    get_history(&ftl, "getallqueries")
-}
-
-/// Get the query history within the specified timespan
-#[get("/stats/history?<timespan>")]
-pub fn history_timespan(_auth: User, ftl: State<FtlConnectionType>, timespan: Timespan) -> util::Reply {
-    get_history(&ftl, &format!("getallqueries-time {} {}", timespan.from, timespan.to))
-=======
-pub fn history(ftl: State<FtlConnectionType>) -> util::Reply {
     get_history(&ftl, "getallqueries", None)
 }
 
 /// Get the query history according to the specified parameters
 #[get("/stats/history?<params>")]
 pub fn history_params(
+    _auth: User,
     ftl: State<FtlConnectionType>,
     params: HistoryParams
 ) -> util::Reply {
@@ -78,7 +69,6 @@
         &command,
         limit
     )
->>>>>>> 5684614c
 }
 
 /// Represents a query returned in `/stats/history`

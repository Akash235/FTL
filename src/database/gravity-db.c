/* Pi-hole: A black hole for Internet advertisements
*  (c) 2017 Pi-hole, LLC (https://pi-hole.net)
*  Network-wide ad blocking via your own hardware.
*
*  FTL Engine
*  Gravity database routines
*
*  This file is copyright under the latest version of the EUPL.
*  Please see LICENSE file for your rights under this license. */

#include "FTL.h"
#include "sqlite3.h"
#include "datastructure.h"
#include "gravity-db.h"
#include "config.h"
#include "log.h"
// global variable counters
#include "memory.h"
// match_regex()
#include "regex_r.h"
// getstr()
#include "shmem.h"

// Private variables
static sqlite3 *gravity_db = NULL;
static sqlite3_stmt* table_stmt = NULL;
static sqlite3_stmt* auditlist_stmt = NULL;
bool gravity_database_avail = false;

// Table names corresponding to the enum defined in gravity-db.h
static const char* tablename[] = { "vw_gravity", "vw_blacklist", "vw_whitelist", "vw_regex_blacklist", "vw_regex_whitelist" , ""};

// Prototypes from functions in dnsmasq's source
void rehash(int size);

// Open gravity database
bool gravityDB_open(void)
{
	struct stat st;
	if(stat(FTLfiles.gravity_db, &st) != 0)
	{
		// File does not exist
		logg("gravityDB_open(): %s does not exist", FTLfiles.gravity_db);
		return false;
	}

	int rc = sqlite3_open_v2(FTLfiles.gravity_db, &gravity_db, SQLITE_OPEN_READWRITE, NULL);
	if( rc != SQLITE_OK )
	{
		logg("gravityDB_open() - SQL error (%i): %s", rc, sqlite3_errmsg(gravity_db));
		gravityDB_close();
		return false;
	}

	// Explicitly set busy handler to zero milliseconds
	rc = sqlite3_busy_timeout(gravity_db, 0);
	if(rc != SQLITE_OK)
	{
		logg("gravityDB_open() - Cannot set busy handler (%i): %s", rc, sqlite3_errmsg(gravity_db));
	}

	// Tell SQLite3 to store temporary tables in memory. This speeds up read operations on
	// temporary tables, indices, and views.
	char *zErrMsg = NULL;
	rc = sqlite3_exec(gravity_db, "PRAGMA temp_store = MEMORY", NULL, NULL, &zErrMsg);
	if( rc != SQLITE_OK )
	{
		logg("gravityDB_open(PRAGMA temp_store) - SQL error (%i): %s", rc, zErrMsg);
		sqlite3_free(zErrMsg);
		gravityDB_close();
		return false;
	}

	// Prepare audit statement
	rc = sqlite3_prepare_v2(gravity_db, "SELECT EXISTS(SELECT domain from domain_audit WHERE domain = ?);", -1, &auditlist_stmt, NULL);
	if( rc != SQLITE_OK )
	{
		logg("gravityDB_open(\"SELECT EXISTS(... domain_audit ...)\") - SQL error prepare (%i): %s", rc, sqlite3_errmsg(gravity_db));
		gravityDB_close();
		return false;
	}

	// Database connection is now open
	gravity_database_avail = true;
	if(config.debug & DEBUG_DATABASE)
		logg("gravityDB_open(): Successfully opened gravity.db");

	return true;
}

static char* get_client_querystr(const char* table, const char* groups)
{
	// Build query string
	char *querystr = NULL;
	if(groups != NULL)
	{
		// Group filtering
		if(asprintf(&querystr, "SELECT EXISTS(SELECT domain from %s WHERE domain = ? AND group_id IN (%s));", table, groups) < 1)
		{
			logg("get_client_querystr(%s, %s) - asprintf() error", table, groups);
			return NULL;
		}
	}
	else
	{
		// No group filtering
		if(asprintf(&querystr, "SELECT EXISTS(SELECT domain from %s WHERE domain = ?);", table) < 1)
		{
			logg("get_client_querystr(%s, %s) - asprintf() error", table, groups);
			return NULL;
		}
	}
	if(config.debug & DEBUG_DATABASE)
		logg("get_client_querystr: %s", querystr);

	return querystr;
}

static bool get_client_groupids(const clientsData* client, char **groups)
{
	// Get associated groups for this client (if defined)
	char *querystr = NULL;
	const char *ip = getstr(client->ippos);

	// Do not proceed when database is not available
	if(!gravity_database_avail)
	{
		logg("get_client_groupids(): Gravity database not available");
		return false;
	}

	// Build query string to get possible group associations for this particular client
	// The SQL GROUP_CONCAT() function returns a string which is the concatenation of all
	// non-NULL values of group_id separated by ','. The order of the concatenated elements
	// is arbitrary, however, is of no relevance for your use case.
	if(asprintf(&querystr, "SELECT GROUP_CONCAT(group_id) FROM client_by_group WHERE client_id = (SELECT id FROM client WHERE ip = \'%s\');", ip) < 1)
	{
		logg("get_client_groupids() - asprintf() error");
		return false;
	}

	if(config.debug & DEBUG_DATABASE)
		logg("Querying gravity database for client %s", ip);

	// Prepare query
	int rc = sqlite3_prepare_v2(gravity_db, querystr, -1, &table_stmt, NULL);
	if(rc != SQLITE_OK){
		logg("get_client_groupids(%s) - SQL error prepare (%i): %s",
		     querystr, rc, sqlite3_errmsg(gravity_db));
		sqlite3_finalize(table_stmt);
		gravityDB_close();
		free(querystr);
		return false;
	}

	// Perform query
	rc = sqlite3_step(table_stmt);
	if(rc == SQLITE_ROW)
	{
		// There is a record for this client in the database
		const char* result = (const char*)sqlite3_column_text(table_stmt, 0);
		if(result != NULL)
			*groups = strdup(result);
	}
	else if(rc == SQLITE_DONE)
	{
		// Found no record for this client in the database
	}
	else
	{
		logg("get_client_groupids(%s) - SQL error step (%i): %s",
		     querystr, rc, sqlite3_errmsg(gravity_db));
		sqlite3_finalize(table_stmt);
		gravityDB_close();
		free(querystr);
		return false;
	}
	// Finalize statement
	gravityDB_finalizeTable();
	// Free allocated memory and return result
	free(querystr);
	return true;
}

bool gravityDB_prepare_client_statements(clientsData* client)
{
	// Return early if gravity database is not available
	if(!gravity_database_avail)
		return false;

	if(config.debug & DEBUG_DATABASE)
		logg("Initializing gravity statements for %s", getstr(client->ippos));

	// Get associated groups for this client (if defined)
	char *querystr = NULL;
	char *groups = NULL;
	if(!get_client_groupids(client, &groups))
		return false;

	// Prepare whitelist statement
	// We use SELECT EXISTS() as this is known to efficiently use the index
	// We are only interested in whether the domain exists or not in the
	// list but don't case about duplicates or similar. SELECT EXISTS(...)
	// returns true as soon as it sees the first row from the query inside
	// of EXISTS().
	querystr = get_client_querystr("vw_whitelist", groups);
	int rc = sqlite3_prepare_v2(gravity_db, querystr, -1, &client->whitelist_stmt, NULL);
	if( rc != SQLITE_OK )
	{
		logg("gravityDB_open(\"SELECT EXISTS(... vw_whitelist ...)\") - SQL error prepare (%i): %s", rc, sqlite3_errmsg(gravity_db));
		gravityDB_close();
		return false;
	}
	free(querystr);

	// Prepare gravity statement
	querystr = get_client_querystr("vw_gravity", groups);
	rc = sqlite3_prepare_v2(gravity_db, querystr, -1, &client->gravity_stmt, NULL);
	if( rc != SQLITE_OK )
	{
		logg("gravityDB_open(\"SELECT EXISTS(... vw_gravity ...)\") - SQL error prepare (%i): %s", rc, sqlite3_errmsg(gravity_db));
		gravityDB_close();
		return false;
	}
	free(querystr);

	// Prepare blacklist statement
	querystr = get_client_querystr("vw_blacklist", groups);
	rc = sqlite3_prepare_v2(gravity_db, querystr, -1, &client->blacklist_stmt, NULL);
	if( rc != SQLITE_OK )
	{
		logg("gravityDB_open(\"SELECT EXISTS(... vw_blacklist ...)\") - SQL error prepare (%i): %s", rc, sqlite3_errmsg(gravity_db));
		gravityDB_close();
		return false;
	}
	free(querystr);

	// Free groups string is allocated
	if(groups != NULL)
	{
		free(groups);
		groups = NULL;
	}

	return true;
}

inline void gravityDB_finalize_client_statements(clientsData* client)
{
	sqlite3_finalize(client->gravity_stmt);
	sqlite3_finalize(client->blacklist_stmt);
	sqlite3_finalize(client->whitelist_stmt);
}

void gravityDB_reload_client_statements(void)
{
	for(int i=0; i < counters->clients; i++)
	{
		clientsData* client = getClient(i, true);
		if(client != NULL)
			gravityDB_prepare_client_statements(client);
	}
}

void gravityDB_close(void)
{
	// Return early if gravity database is not available
	if(!gravity_database_avail)
		return;

	// Finalize list statements
	for(int i=0; i < counters->clients; i++)
	{
		clientsData* client = getClient(i, true);
		if(client != NULL)
			gravityDB_finalize_client_statements(client);
	}
	sqlite3_finalize(auditlist_stmt);

	// Close table
	sqlite3_close(gravity_db);
	gravity_database_avail = false;
}

// Prepare a SQLite3 statement which can be used by
// gravityDB_getDomain() to get blocking domains from
// a table which is specified when calling this function
bool gravityDB_getTable(const unsigned char list)
{
	if(!gravity_database_avail)
	{
		logg("gravityDB_getTable(%u): Gravity database not available", list);
		return false;
	}

	// Checking for smaller than GRAVITY_LIST is omitted due to list being unsigned
	if(list >= UNKNOWN_TABLE)
	{
		logg("gravityDB_getTable(%u): Requested list is not known!", list);
		return false;
	}

	char *querystr = NULL;
	// Build correct query string to be used depending on list to be read
	if(asprintf(&querystr, "SELECT domain, id FROM %s", tablename[list]) < 18)
	{
		logg("readGravity(%u) - asprintf() error", list);
		return false;
	}

	// Prepare SQLite3 statement
	int rc = sqlite3_prepare_v2(gravity_db, querystr, -1, &table_stmt, NULL);
	if(rc != SQLITE_OK)
	{
		logg("readGravity(%s) - SQL error prepare (%i): %s", querystr, rc, sqlite3_errmsg(gravity_db));
		gravityDB_close();
		free(querystr);
		return false;
	}

	// Free allocated memory and return success
	free(querystr);
	return true;
}

// Get a single domain from a running SELECT operation
// This function returns a pointer to a string as long
// as there are domains available. Once we reached the
// end of the table, it returns NULL. It also returns
// NULL when it encounters an error (e.g., on reading
// errors). Errors are logged to pihole-FTL.log
// This function is performance critical as it might
// be called millions of times for large blocking lists
inline const char* gravityDB_getDomain(int *rowid)
{
	// Perform step
	const int rc = sqlite3_step(table_stmt);

	// Valid row
	if(rc == SQLITE_ROW)
	{
		const char* domain = (char*)sqlite3_column_text(table_stmt, 0);
		*rowid = sqlite3_column_int(table_stmt, 1);
		return domain;
	}

	// Check for error. An error happened when the result is neither
	// SQLITE_ROW (we returned earlier in this case), nor
	// SQLITE_DONE (we are finished reading the table)
	if(rc != SQLITE_DONE)
	{
		logg("gravityDB_getDomain() - SQL error step (%i): %s", rc, sqlite3_errmsg(gravity_db));
		*rowid = -1;
		return NULL;
	}

	// Finished reading, nothing to get here
	*rowid = -1;
	return NULL;
}

// Finalize statement of a gravity database transaction
void gravityDB_finalizeTable(void)
{
	if(!gravity_database_avail)
		return;

	// Finalize statement
	sqlite3_finalize(table_stmt);
}

// Get number of domains in a specified table of the gravity database
// We return the constant DB_FAILED and log to pihole-FTL.log if we
// encounter any error
int gravityDB_count(const unsigned char list)
{
	if(!gravity_database_avail)
	{
		logg("gravityDB_count(%d): Gravity database not available", list);
		return DB_FAILED;
	}

	// Checking for smaller than GRAVITY_LIST is omitted due to list being unsigned
	if(list >= UNKNOWN_TABLE)
	{
		logg("gravityDB_getTable(%u): Requested list is not known!", list);
		return false;
	}

	char *querystr = NULL;
	// Build correct query string to be used depending on list to be read
	if(asprintf(&querystr, "SELECT count(DISTINCT domain) FROM %s", tablename[list]) < 18)
	{
		logg("readGravity(%u) - asprintf() error", list);
		return false;
	}

	if(config.debug & DEBUG_DATABASE)
		logg("Querying gravity database table %s", tablename[list]);

	// Prepare query
	int rc = sqlite3_prepare_v2(gravity_db, querystr, -1, &table_stmt, NULL);
	if(rc != SQLITE_OK){
		logg("gravityDB_count(%s) - SQL error prepare (%i): %s", querystr, rc, sqlite3_errmsg(gravity_db));
		sqlite3_finalize(table_stmt);
		gravityDB_close();
		free(querystr);
		return DB_FAILED;
	}

	// Perform query
	rc = sqlite3_step(table_stmt);
	if(rc != SQLITE_ROW){
		logg("gravityDB_count(%s) - SQL error step (%i): %s", querystr, rc, sqlite3_errmsg(gravity_db));
		sqlite3_finalize(table_stmt);
		gravityDB_close();
		free(querystr);
		return DB_FAILED;
	}

	// Get result when there was no error
	const int result = sqlite3_column_int(table_stmt, 0);

	// Finalize statement
	gravityDB_finalizeTable();

	// Free allocated memory and return result
	free(querystr);
	return result;
}

static bool domain_in_list(const char *domain, sqlite3_stmt* stmt, const char* listname)
{
	// Do not try to bind text to statement when database is not available
	if(!gravity_database_avail)
	{
		logg("domain_in_list(%s): Gravity database not available", domain);
		return false;
	}

	int retval;
	// Bind domain to prepared statement
	// SQLITE_STATIC: Use the string without first duplicating it internally.
	// We can do this as domain has dynamic scope that exceeds that of the binding.
	if((retval = sqlite3_bind_text(stmt, 1, domain, -1, SQLITE_STATIC)) != SQLITE_OK)
	{
		logg("domain_in_list(\"%s\"): Failed to bind domain (error %d) - %s",
		     domain, retval, sqlite3_errmsg(gravity_db));
		sqlite3_reset(stmt);
		return false;
	}

	// Perform step
	retval = sqlite3_step(stmt);
	if(retval == SQLITE_BUSY)
	{
		// Database is busy
		logg("domain_in_list(\"%s\"): Database is busy, assuming domain is NOT on list",
		     domain);
		sqlite3_reset(stmt);
		sqlite3_clear_bindings(stmt);
		return false;
	}
	else if(retval != SQLITE_ROW)
	{
		// Any return code that is neither SQLITE_BUSY not SQLITE_ROW
		// is a real error we should log
		logg("domain_in_list(\"%s\"): Failed to perform step (error %d) - %s",
		     domain, retval, sqlite3_errmsg(gravity_db));
		sqlite3_reset(stmt);
		sqlite3_clear_bindings(stmt);
		return false;
	}

	// Get result of query "SELECT EXISTS(...)"
	const int result = sqlite3_column_int(stmt, 0);

	if(config.debug & DEBUG_DATABASE)
		logg("domain_in_%s(\"%s\"): %d", listname, domain, result);

	// The sqlite3_reset() function is called to reset a prepared
	// statement object back to its initial state, ready to be
	// re-executed. Note: Any SQL statement variables that had values
	// bound to them using the sqlite3_bind_*() API retain their values.
	sqlite3_reset(stmt);

	// Contrary to the intuition of many, sqlite3_reset() does not reset
	// the bindings on a prepared statement. Use this routine to reset
	// all host parameters to NULL.
	sqlite3_clear_bindings(stmt);

	// Return if domain was found in current table
	// SELECT EXISTS(...) either returns 0 (false) or 1 (true).
	return (result == 1);
}

inline bool in_whitelist(const char *domain, clientsData* client)
{
	if(client->whitelist_stmt == NULL)
		gravityDB_prepare_client_statements(client);
	// We have to check both the exact whitelist (using a prepared database statement)
	// as well the compiled regex whitelist filters to check if the current domain is
	// whitelisted. Due to short-circuit-evaluation in C, the regex evaluations is executed
	// only if the exact whitelist lookup does not deliver a positive match. This is an
	// optimization as the database lookup will most likely hit (a) more domains and (b)
	// will be faster (given a sufficiently large number of regex whitelisting filters).
	return domain_in_list(domain, client->whitelist_stmt, "whitelist") ||
	       match_regex(domain, client, REGEX_WHITELIST);
}

inline bool in_gravity(const char *domain, clientsData* client)
{
	if(client->gravity_stmt == NULL)
		gravityDB_prepare_client_statements(client);
	return domain_in_list(domain, client->gravity_stmt, "gravity");
}

inline bool in_blacklist(const char *domain, clientsData* client)
{
	if(client->blacklist_stmt == NULL)
		gravityDB_prepare_client_statements(client);
	return domain_in_list(domain, client->blacklist_stmt, "blacklist");
}

bool in_auditlist(const char *domain)
{
	// We check the domain_audit table for the given domain
	return domain_in_list(domain, auditlist_stmt, "auditlist");
}

<<<<<<< HEAD
bool gravityDB_addToTable(const int type, const char* domain)
{
	// Prepare SQLite statement
	sqlite3_stmt* stmt = NULL;
	const char *querystr = "INSERT INTO domainlist (domain,type) VALUES (?,?);";
	int rc = sqlite3_prepare_v2(gravity_db, querystr, -1, &stmt, NULL);
	if( rc != SQLITE_OK ){
		logg("gravityDB_addToTable(%d, %s) - SQL error prepare (%i): %s",
		     type, domain, rc, sqlite3_errmsg(gravity_db));
		return false;
	}

	// Bind domain string to prepared statement
	if((rc = sqlite3_bind_text(stmt, 1, domain, -1, SQLITE_STATIC)) != SQLITE_OK)
	{
		logg("gravityDB_addToTable(%d, %s): Failed to bind domain (error %d) - %s",
		     type, domain, rc, sqlite3_errmsg(gravity_db));
		sqlite3_reset(stmt);
		sqlite3_finalize(stmt);
		return false;
	}

	// Bind domain type to prepared statement
	if((rc = sqlite3_bind_int(stmt, 2, type)) != SQLITE_OK)
	{
		logg("gravityDB_addToTable(%d, %s): Failed to bind domain (error %d) - %s",
		     type, domain, rc, sqlite3_errmsg(gravity_db));
		sqlite3_reset(stmt);
		sqlite3_finalize(stmt);
		return false;
	}

	bool okay = false;
	if((rc = sqlite3_step(stmt)) == SQLITE_DONE)
	{
		// Domain added
		okay = true;
	}

	// Finalize statement and close database handle
	sqlite3_reset(stmt);
	sqlite3_finalize(stmt);

	return okay;
}

bool gravityDB_delFromTable(const int type, const char* domain)
{
	// Prepare SQLite statement
	sqlite3_stmt* stmt = NULL;
	const char *querystr = "DELETE FROM domainlist WHERE domain = ? AND type = ?;";
	int rc = sqlite3_prepare_v2(gravity_db, querystr, -1, &stmt, NULL);
	if( rc != SQLITE_OK ){
		logg("gravityDB_delFromTable(%d, %s) - SQL error prepare (%i): %s",
		     type, domain, rc, sqlite3_errmsg(gravity_db));
		return false;
	}

	// Bind domain to prepared statement
	if((rc = sqlite3_bind_text(stmt, 1, domain, -1, SQLITE_STATIC)) != SQLITE_OK)
	{
		logg("gravityDB_delFromTable(%d, %s): Failed to bind domain (error %d) - %s",
		     type, domain, rc, sqlite3_errmsg(gravity_db));
		sqlite3_reset(stmt);
		sqlite3_finalize(stmt);
		return false;
	}

	// Bind domain type to prepared statement
	if((rc = sqlite3_bind_int(stmt, 2, type)) != SQLITE_OK)
	{
		logg("gravityDB_delFromTable(%d, %s): Failed to bind domain (error %d) - %s",
		     type, domain, rc, sqlite3_errmsg(gravity_db));
		sqlite3_reset(stmt);
		sqlite3_finalize(stmt);
		return false;
	}

	bool okay = false;
	if((rc = sqlite3_step(stmt)) == SQLITE_DONE)
	{
		// Domain removed
		okay = true;
	}

	// Finalize statement and close database handle
	sqlite3_reset(stmt);
	sqlite3_finalize(stmt);

	return okay;
}

static sqlite3_stmt* read_stmt = NULL;
bool gravityDB_readTable(const int type)
{
	// Prepare SQLite statement
	const char *querystr = "SELECT domain,enabled,date_added,date_modified,comment FROM domainlist WHERE type = ?;";
	int rc = sqlite3_prepare_v2(gravity_db, querystr, -1, &read_stmt, NULL);
	if( rc != SQLITE_OK ){
		logg("gravityDB_readTable(%d) - SQL error prepare (%i): %s",
		     type, rc, sqlite3_errmsg(gravity_db));
		return false;
	}

	// Bind domain type to prepared statement
	if((rc = sqlite3_bind_int(read_stmt, 1, type)) != SQLITE_OK)
	{
		logg("gravityDB_readTable(%d): Failed to bind domain (error %d) - %s",
		     type, rc, sqlite3_errmsg(gravity_db));
		sqlite3_reset(read_stmt);
		sqlite3_finalize(read_stmt);
		return false;
	}

	return true;
}

bool gravityDB_readTableGetDomain(domainrecord *domain)
{
	// Perform step
	const int rc = sqlite3_step(read_stmt);

	// Valid row
	if(rc == SQLITE_ROW)
	{
		domain->domain = (char*)sqlite3_column_text(read_stmt, 0);
		domain->enabled = sqlite3_column_int(read_stmt, 1) != 0;
		domain->date_added = sqlite3_column_int(read_stmt, 2);
		domain->date_modified = sqlite3_column_int(read_stmt, 3);
		domain->comment = (char*)sqlite3_column_text(read_stmt, 4);
		return true;
	}

	// Check for error. An error happened when the result is neither
	// SQLITE_ROW (we returned earlier in this case), nor
	// SQLITE_DONE (we are finished reading the table)
	if(rc != SQLITE_DONE)
	{
		logg("gravityDB_readTableGetDomain() - SQL error step (%i): %s", rc, sqlite3_errmsg(gravity_db));
		return false;
	}

	// Finished reading, nothing to get here
	return false;
}

// Finalize statement of a gravity database transaction
void gravityDB_readTableFinalize(void)
{
	if(!gravity_database_avail)
		return;

	// Finalize statement
	sqlite3_finalize(read_stmt);
=======
bool gravityDB_get_regex_client_groups(clientsData* client, const int numregex, const int *regexid,
                                       const unsigned char type, const char* table)
{
	char *querystr = NULL;
	char *groups = NULL;
	if(!get_client_groupids(client, &groups))
		return false;

	if(groups != NULL)
	{
		// Group filtering
		if(asprintf(&querystr, "SELECT id from %s WHERE group_id IN (%s);", table, groups) < 1)
		{
			logg("gravityDB_get_regex_client_groups(%s, %s) - asprintf() error", table, groups);
			return false;
		}
	}
	else
	{
		// No group filtering, enable all regex for this client
		for(int i = 0; i < numregex; i++)
			client->regex_enabled[type][i] = true;

		if(config.debug & DEBUG_DATABASE)
			logg("No group filtering, enable all regex for this client");

		return true;
	}

	// Prepare query
	sqlite3_stmt *query_stmt;
	int rc = sqlite3_prepare_v2(gravity_db, querystr, -1, &query_stmt, NULL);
	if(rc != SQLITE_OK){
		logg("gravityDB_get_regex_client_groups(): %s - SQL error prepare (%i): %s", querystr, rc, sqlite3_errmsg(gravity_db));
		sqlite3_finalize(query_stmt);
		gravityDB_close();
		free(querystr);
		return false;
	}

	// Perform query
	if(config.debug & DEBUG_DATABASE)
		logg("Querying regex groups: %s", querystr);
	while((rc = sqlite3_step(query_stmt)) == SQLITE_ROW)
	{
		const int result = sqlite3_column_int(query_stmt, 0);
		for(int i = 0; i < numregex; i++)
		{
			if(regexid[i] == result)
			{
				client->regex_enabled[type][i] = true;
				break;
			}
		}
	}

	// Finalize statement
	sqlite3_finalize(query_stmt);

	// Free allocated memory and return result
	free(querystr);

	return true;
>>>>>>> dc2c3c98
}<|MERGE_RESOLUTION|>--- conflicted
+++ resolved
@@ -10,7 +10,6 @@
 
 #include "FTL.h"
 #include "sqlite3.h"
-#include "datastructure.h"
 #include "gravity-db.h"
 #include "config.h"
 #include "log.h"
@@ -528,7 +527,6 @@
 	return domain_in_list(domain, auditlist_stmt, "auditlist");
 }
 
-<<<<<<< HEAD
 bool gravityDB_addToTable(const int type, const char* domain)
 {
 	// Prepare SQLite statement
@@ -683,7 +681,8 @@
 
 	// Finalize statement
 	sqlite3_finalize(read_stmt);
-=======
+}
+
 bool gravityDB_get_regex_client_groups(clientsData* client, const int numregex, const int *regexid,
                                        const unsigned char type, const char* table)
 {
@@ -747,5 +746,4 @@
 	free(querystr);
 
 	return true;
->>>>>>> dc2c3c98
 }
// Pi-hole: A black hole for Internet advertisements
// (c) 2019 Pi-hole, LLC (https://pi-hole.net)
// Network-wide ad blocking via your own hardware.
//
// API
// Summary Endpoint - DB Version
//
// This file is copyright under the latest version of the EUPL.
// Please see LICENSE file for your rights under this license.

use crate::{
    databases::ftl::FtlDatabase,
    env::Env,
    ftl::{FtlQueryStatus, FtlQueryType, BLOCKED_STATUSES},
    routes::{
        auth::User,
        stats::{
            database::get_query_type_counts,
            summary::{ReplyTypes, Summary, TotalQueries}
        }
    },
    settings::{ConfigEntry, SetupVarsEntry},
    util::{reply_result, Error, ErrorKind, Reply}
};
use diesel::prelude::*;
use failure::ResultExt;
use rocket::State;

/// Get summary data from database
#[get("/stats/database/summary?<from>&<until>")]
pub fn get_summary_db(
    from: u64,
    until: u64,
    _auth: User,
    db: FtlDatabase,
    env: State<Env>
) -> Reply {
<<<<<<< HEAD
    // Cast the database connection to &SqliteConnection to make using it easier
    // (only need to cast once, here)
    let db = &ftl_database as &SqliteConnection;

    reply_result(get_summary_impl(from, until, db, &env))
=======
    reply_data(get_summary_impl(
        from,
        until,
        &db as &SqliteConnection,
        &env
    )?)
>>>>>>> 8f6d2442
}

/// Implementation of [`get_summary_db`]
///
/// [`get_summary_db`]: fn.get_summary_db.html
fn get_summary_impl(
    from: u64,
    until: u64,
    db: &SqliteConnection,
    env: &Env
) -> Result<Summary, Error> {
    let query_type_counts = get_query_type_counts(db, from, until)?;

    let total_queries_a = *query_type_counts.get(&FtlQueryType::A).unwrap_or(&0);
    let total_queries_aaaa = *query_type_counts.get(&FtlQueryType::AAAA).unwrap_or(&0);
    let total_queries_any = *query_type_counts.get(&FtlQueryType::ANY).unwrap_or(&0);
    let total_queries_srv = *query_type_counts.get(&FtlQueryType::SRV).unwrap_or(&0);
    let total_queries_soa = *query_type_counts.get(&FtlQueryType::SOA).unwrap_or(&0);
    let total_queries_ptr = *query_type_counts.get(&FtlQueryType::PTR).unwrap_or(&0);
    let total_queries_txt = *query_type_counts.get(&FtlQueryType::TXT).unwrap_or(&0);

    let total_queries = total_queries_a
        + total_queries_aaaa
        + total_queries_any
        + total_queries_srv
        + total_queries_soa
        + total_queries_ptr
        + total_queries_txt;
    let blocked_queries = get_blocked_query_count(db, from, until)?;

    Ok(Summary {
        // Gravity size is set to zero because it is not relevant when looking
        // at long term data
        gravity_size: 0,
        total_queries: TotalQueries {
            A: total_queries_a,
            AAAA: total_queries_aaaa,
            ANY: total_queries_any,
            SRV: total_queries_srv,
            SOA: total_queries_soa,
            PTR: total_queries_ptr,
            TXT: total_queries_txt
        },
        blocked_queries,
        percent_blocked: if total_queries == 0 {
            0f64
        } else {
            (blocked_queries as f64) / (total_queries as f64)
        },
        unique_domains: get_unique_domain_count(db, from, until)?,
        forwarded_queries: get_query_status_count(db, from, until, FtlQueryStatus::Forward)?,
        cached_queries: get_query_status_count(db, from, until, FtlQueryStatus::Cache)?,
        reply_types: ReplyTypes {
            // TODO: use real values when the database supports reply types
            IP: 0,
            CNAME: 0,
            DOMAIN: 0,
            NODATA: 0,
            NXDOMAIN: 0
        },
        // TODO: use real client values when we can accurately determine the number of clients
        total_clients: 0,
        active_clients: 0,
        status: if SetupVarsEntry::BlockingEnabled.is_true(&env)? {
            "enabled"
        } else {
            "disabled"
        }
    })
}

/// Get the number of blocked queries in the specified time range
pub fn get_blocked_query_count(
    db: &SqliteConnection,
    from: u64,
    until: u64
) -> Result<usize, Error> {
    use crate::databases::ftl::queries::dsl::*;

    let count = queries
        .filter(timestamp.le(until as i32).and(timestamp.ge(from as i32)))
        .filter(status.eq_any(&BLOCKED_STATUSES))
        .count()
        .first::<i64>(db)
        .context(ErrorKind::FtlDatabase)?;

    Ok(count as usize)
}

/// Get the number of unique domains in the specified time range
fn get_unique_domain_count(db: &SqliteConnection, from: u64, until: u64) -> Result<usize, Error> {
    use crate::databases::ftl::queries::dsl::*;
    use diesel::{dsl::sql, sql_types::BigInt};

    let count = queries
        // Count the number of distinct (unique) domains. Diesel does not seem
        // to support this kind of COUNT expression, so raw SQL must be used.
        .select(sql::<BigInt>("COUNT(DISTINCT domain)"))
        .filter(timestamp.le(until as i32).and(timestamp.ge(from as i32)))
        .first::<i64>(db)
        .context(ErrorKind::FtlDatabase)?;

    Ok(count as usize)
}

/// Get the number of queries with the specified query status in the specified
/// time range
pub fn get_query_status_count(
    db: &SqliteConnection,
    from: u64,
    until: u64,
    status_type: FtlQueryStatus
) -> Result<usize, Error> {
    use crate::databases::ftl::queries::dsl::*;

    let count = queries
        .filter(timestamp.le(until as i32).and(timestamp.ge(from as i32)))
        .filter(status.eq(status_type as i32))
        .count()
        .first::<i64>(db)
        .context(ErrorKind::FtlDatabase)?;

    Ok(count as usize)
}

#[cfg(test)]
mod test {
    use super::{
        get_blocked_query_count, get_query_status_count, get_summary_impl, get_unique_domain_count
    };
    use crate::{
        databases::ftl::connect_to_test_db,
        env::{Config, Env},
        ftl::FtlQueryStatus,
        routes::stats::summary::{ReplyTypes, Summary, TotalQueries}
    };
    use std::collections::HashMap;

    const FROM_TIMESTAMP: u64 = 0;
    const UNTIL_TIMESTAMP: u64 = 177_180;

    /// Verify that the summary returned using the database is accurate
    #[test]
    fn summary_impl() {
        let expected_summary = Summary {
            gravity_size: 0,
            total_queries: TotalQueries {
                A: 36,
                AAAA: 35,
                ANY: 0,
                SRV: 0,
                SOA: 0,
                PTR: 23,
                TXT: 0
            },
            blocked_queries: 0,
            percent_blocked: 0f64,
            unique_domains: 11,
            forwarded_queries: 26,
            cached_queries: 28,
            reply_types: ReplyTypes {
                IP: 0,
                CNAME: 0,
                DOMAIN: 0,
                NODATA: 0,
                NXDOMAIN: 0
            },
            total_clients: 0,
            active_clients: 0,
            status: "enabled"
        };

        let db = connect_to_test_db();
        let env = Env::Test(Config::default(), HashMap::new());
        let actual_summary = get_summary_impl(FROM_TIMESTAMP, UNTIL_TIMESTAMP, &db, &env).unwrap();

        assert_eq!(actual_summary, expected_summary);
    }

    /// Verify the blocked query count is accurate
    #[test]
    fn blocked_query_count() {
        let expected = 0;

        let db = connect_to_test_db();
        let actual = get_blocked_query_count(&db, FROM_TIMESTAMP, UNTIL_TIMESTAMP).unwrap();

        assert_eq!(actual, expected);
    }

    /// Verify the unique domain count is accurate
    #[test]
    fn unique_domain_count() {
        let expected = 11;

        let db = connect_to_test_db();
        let actual = get_unique_domain_count(&db, FROM_TIMESTAMP, UNTIL_TIMESTAMP).unwrap();

        assert_eq!(actual, expected);
    }

    /// Verify the query status count is accurate
    #[test]
    fn query_status_count() {
        let expected = 26;

        let db = connect_to_test_db();
        let actual = get_query_status_count(
            &db,
            FROM_TIMESTAMP,
            UNTIL_TIMESTAMP,
            FtlQueryStatus::Forward
        )
        .unwrap();

        assert_eq!(actual, expected);
    }
}<|MERGE_RESOLUTION|>--- conflicted
+++ resolved
@@ -35,20 +35,12 @@
     db: FtlDatabase,
     env: State<Env>
 ) -> Reply {
-<<<<<<< HEAD
-    // Cast the database connection to &SqliteConnection to make using it easier
-    // (only need to cast once, here)
-    let db = &ftl_database as &SqliteConnection;
-
-    reply_result(get_summary_impl(from, until, db, &env))
-=======
-    reply_data(get_summary_impl(
+    reply_result(get_summary_impl(
         from,
         until,
         &db as &SqliteConnection,
         &env
-    )?)
->>>>>>> 8f6d2442
+    ))
 }
 
 /// Implementation of [`get_summary_db`]

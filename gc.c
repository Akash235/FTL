--- conflicted
+++ resolved
@@ -56,16 +56,6 @@
 				if(queries[i].timestamp > mintime)
 					break;
 
-<<<<<<< HEAD
-=======
-				// Adjust total counters and total over time data
-				// We cannot edit counters->queries directly as it is used
-				// as max ID for the queries[] struct
-				int timeidx = queries[i].timeidx;
-				validate_access("overTime", timeidx, true, __LINE__, __FUNCTION__, __FILE__);
-				overTime[timeidx].total--;
-
->>>>>>> 341dd8f9
 				// Adjust client counter
 				int clientID = queries[i].clientID;
 				validate_access("clients", clientID, true, __LINE__, __FUNCTION__, __FILE__);
@@ -169,14 +159,10 @@
 			// Zero out remaining memory (marked as "F" in the above example)
 			memset(&queries[counters->queries], 0, (counters->queries_MAX - counters->queries)*sizeof(*queries));
 
-<<<<<<< HEAD
 			// Determine if overTime memory needs to get moved
 			moveOverTimeMemory(mintime);
 
-			if(debug) logg("Notice: GC removed %i queries (took %.2f ms)", removed, timer_elapsed_msec(GC_TIMER));
-=======
 			if(config.debug & DEBUG_GC) logg("Notice: GC removed %i queries (took %.2f ms)", removed, timer_elapsed_msec(GC_TIMER));
->>>>>>> 341dd8f9
 
 			// Release thread lock
 			unlock_shm();

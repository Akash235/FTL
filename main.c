--- conflicted
+++ resolved
@@ -51,18 +51,6 @@
 	// Process pihole-FTL.conf
 	read_FTLconf();
 
-<<<<<<< HEAD
-	// Start timer for regex compilation analysis
-	timer_start(REGEX_TIMER);
-	// Read and compile possible regex filters
-	read_regex_from_database();
-	// Read whitelisted domains from database
-	read_whitelist_from_database();
-	log_regex_whitelist(timer_elapsed_msec(REGEX_TIMER));
-
-
-=======
->>>>>>> e2c97bff
 	// Catch signals like SIGTERM and SIGINT
 	// Other signals like SIGHUP, SIGUSR1 are handled by the resolver part
 	handle_signals();

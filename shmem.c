--- conflicted
+++ resolved
@@ -59,16 +59,12 @@
 	// Get string length
 	size_t len = strlen(str);
 
-<<<<<<< HEAD
-	if(debug) logg("Adding \"%s\" (len %i) to buffer at pos %u", str, len, next_pos);
-=======
 	// If this is an empty string, use the one at position zero
 	if(len == 0) {
 		return 0;
 	}
 
 	if(config.debug & DEBUG_SHMEM) logg("Adding \"%s\" (len %i) to buffer. next_pos is %i", str, len, next_pos);
->>>>>>> 9094d79c
 
 	// Reserve additional memory if necessary
 	size_t required_size = next_pos + len + 1;
